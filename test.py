--- conflicted
+++ resolved
@@ -32,29 +32,7 @@
     from rlscore.test.test_learner.test_interactive_rls_classifier import Test as irlsctest
     #from rlscore.test.test_learner.test_orthogonal_matching_pursuit import Test as omptest
     from rlscore.test.test_learner.test_kronsvm import Test as kronsvmtest
-    #for test in [cgkrontest]:
-    for test in [krontest]:
-    #for test in [twosteptest]:
-    #for test in [mmctest]:
-    #for test in [irlsctest]:
-    #for test in [grlstest]:
-    #for test in [glrrlstest]:
-    #for test in [gnfrlstest]:
-    #for test in [rlstest]:
-    #for test in [apranktest]:
-    #for test in [grlstest]:
-    #for test in [lranktest]:
-    #for test in [mtgrlstest]:
-    #for test in [omptest]:
-    #for test in [cgtest]:
-    #for test in [cgranktest]:
-    #for test in [rsatest]:
-    #for test in [pairwisetest]:
-<<<<<<< HEAD
     for test in [kronsvmtest, cgtest, cgranktest, grlstest, rlstest, apranktest, lranktest, rsatest,krontest,twosteptest,cgkrontest,pairwisetest,mmctest,irlsctest]:
-=======
-    #for test in [kronsvmtest]:#[cgtest, cgranktest, grlstest, rlstest, apranktest, lranktest, rsatest,krontest,twosteptest,cgkrontest,pairwisetest,mmctest,irlsctest]:
->>>>>>> a67165f6
         suite = unittest.TestLoader().loadTestsFromTestCase(test)
         unittest.TextTestRunner(verbosity=2).run(suite)
 
