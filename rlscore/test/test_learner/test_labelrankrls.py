import sys

import numpy as np
import numpy.linalg as la

from rlscore.utilities import decomposition
import unittest
from rlscore.learner import LabelRankRLS
from rlscore.kernel import LinearKernel

def mapQids(qids):
    """Maps qids to running numbering starting from zero, and partitions
    the training data indices so that each partition corresponds to one
    query"""
    #Used in FileReader, rls_predict
    qid_dict = {}
    folds = {}
    qid_list = []
    counter = 0
    for index, qid in enumerate(qids):
        if not qid in qid_dict:
            qid_dict[qid] = counter
            folds[qid] = []
            counter += 1
        folds[qid].append(index)
    indslist = []
    for f in folds.values():
        indslist.append(f)
    return indslist

class Test(unittest.TestCase):
    
    def testLabelRankRLS(self):
        
        print("Testing the cross-validation routines of the LabelRankRLS module.\n")
        
        np.random.seed(100)
        floattype = np.float64
        
        m, n = 100, 400 #data, features
        Xtrain = np.mat(np.random.rand(m, n))
        K = Xtrain * Xtrain.T
        ylen = 1
        Y = np.mat(np.zeros((m, ylen), dtype=floattype))
        Y[:, 0] = np.sum(Xtrain, 1)
        
        
        objcount = 20
        labelcount = 5
        
        hoindices = range(labelcount)
        hocompl = list(set(range(m)) - set(hoindices))
        
        size = m
        
        P = np.mat(np.zeros((m, objcount), dtype=np.float64))
        Q = np.mat(np.zeros((objcount, m), dtype=np.float64))
        qidlist = [0 for i in range(100)]
        for h in range(5, 12):
            qidlist[h] = 1
        for h in range(12, 32):
            qidlist[h] = 2
        for h in range(32, 34):
            qidlist[h] = 3
        for h in range(34, 85):
            qidlist[h] = 4
        for h in range(85, 100):
            qidlist[h] = 5
        qidlist_cv = qidlist[5: len(qidlist)]
        
        objcount = max(qidlist) + 1
        P = np.mat(np.zeros((m, objcount), dtype=np.float64))
        for i in range(m):
            qid = qidlist[i]
            P[i, qid] = 1.
        labelcounts = np.sum(P, axis=0)
        P = np.divide(P, np.sqrt(labelcounts))
        D = np.mat(np.ones((1, m), dtype=np.float64))
        L = np.multiply(np.eye(m), D) - P * P.T
        
        Kcv = K[np.ix_(hocompl, hocompl)]
        Ycv = Y[hocompl]
        Ktest = K[np.ix_(hoindices, hocompl)]
        Lcv = L[np.ix_(hocompl, hocompl)]
        
        Xcv = Xtrain[hocompl]
        Pcv = P[np.ix_(hocompl, range(1, P.shape[1]))]#KLUDGE!!!!!
        Xtest = Xtrain[hoindices]
        Yho = Y[hocompl]
        
        rpool = {}
        rpool["X"] = Xtrain
        rpool["Y"] = Y
        rpool["qids"] = mapQids(qidlist)
        primalrls = LabelRankRLS(**rpool)        
        
        rpool = {}
        rpool["kernel_matrix"] = K
        rpool["Y"] = Y
        rpool["qids"] = mapQids(qidlist)        
        dualrls = LabelRankRLS(**rpool)
        
        
        rpool = {}
<<<<<<< HEAD
        rpool['train_features'] = Xcv
        rpool['train_labels'] = Yho
        rpool['train_qids'] = mapQids(qidlist_cv)
        primalrls_naive = LabelRankRLS.createLearner(**rpool)
=======
        rpool['X'] = Xcv
        rpool['Y'] = Yho
        #rpool['kernel_obj'] = LinearKernel(**rpool)
        rpool['qids'] = mapQids(qidlist_cv)
        primalrls_naive = LabelRankRLS(**rpool)
>>>>>>> 8472ff20

        
        rpool = {}
        rpool['kernel_matrix'] = Kcv
<<<<<<< HEAD
        rpool['train_labels'] = Yho
        rpool['train_features'] = Xcv
        rpool['train_qids'] = mapQids(qidlist_cv)
        dualrls_naive = LabelRankRLS.createLearner(**rpool)
=======
        rpool['Y'] = Yho
        rpool['X'] = Xcv
        #rpool['kernel_obj'] = LinearKernel(**rpool)
        rpool['qids'] = mapQids(qidlist_cv)
        dualrls_naive = LabelRankRLS(**rpool)
>>>>>>> 8472ff20
        
        
        
        testkm = K[np.ix_(hocompl, hoindices)]
        
        loglambdas = range(-5, 5)
        for j in range(0, len(loglambdas)):
            regparam = 2. ** loglambdas[j]
            print
            print("Regparam 2^%1d" % loglambdas[j])
            
            
            print(str(np.squeeze(np.array((testkm.T * la.inv(Lcv * Kcv + regparam * np.eye(Lcv.shape[0])) * Lcv * Yho).T))) + ' Dumb HO')
            
            predhos = []
            primalrls_naive.solve(regparam)
            predho = primalrls_naive.getModel().predict(Xtest)
            print(str(predho.T) + ' Naive HO (primal)')
            predhos.append(predho)
            
            dualrls_naive.solve(regparam)
            predho = dualrls_naive.getModel().predict(testkm.T)
            print(str(predho.T) + ' Naive HO (dual)')
            predhos.append(predho)
            
            primalrls.solve(regparam)
            predho = np.squeeze(primalrls.computeHO(hoindices))
            print(str(predho.T) + ' Fast HO (primal)')
            predhos.append(predho)
            
            dualrls.solve(regparam)
            predho = np.squeeze(dualrls.computeHO(hoindices))
            print(str(predho.T) + ' Fast HO (dual)')
            predhos.append(predho)
            
            predho0 = predhos.pop(0)
            for predho in predhos:
                self.assertEqual(predho0.shape, predho.shape)
                for row in range(predho.shape[0]):
                    #for col in range(predho.shape[1]):
                    #    self.assertAlmostEqual(predho0[row,col],predho[row,col], places=5)
                        self.assertAlmostEqual(predho0[row],predho[row], places=5)<|MERGE_RESOLUTION|>--- conflicted
+++ resolved
@@ -100,38 +100,18 @@
         rpool["qids"] = mapQids(qidlist)        
         dualrls = LabelRankRLS(**rpool)
         
-        
         rpool = {}
-<<<<<<< HEAD
-        rpool['train_features'] = Xcv
-        rpool['train_labels'] = Yho
-        rpool['train_qids'] = mapQids(qidlist_cv)
-        primalrls_naive = LabelRankRLS.createLearner(**rpool)
-=======
         rpool['X'] = Xcv
         rpool['Y'] = Yho
-        #rpool['kernel_obj'] = LinearKernel(**rpool)
         rpool['qids'] = mapQids(qidlist_cv)
         primalrls_naive = LabelRankRLS(**rpool)
->>>>>>> 8472ff20
 
-        
         rpool = {}
         rpool['kernel_matrix'] = Kcv
-<<<<<<< HEAD
-        rpool['train_labels'] = Yho
-        rpool['train_features'] = Xcv
-        rpool['train_qids'] = mapQids(qidlist_cv)
-        dualrls_naive = LabelRankRLS.createLearner(**rpool)
-=======
         rpool['Y'] = Yho
         rpool['X'] = Xcv
-        #rpool['kernel_obj'] = LinearKernel(**rpool)
         rpool['qids'] = mapQids(qidlist_cv)
         dualrls_naive = LabelRankRLS(**rpool)
->>>>>>> 8472ff20
-        
-        
         
         testkm = K[np.ix_(hocompl, hoindices)]
         
