--- conflicted
+++ resolved
@@ -153,7 +153,6 @@
         self.predictor = self.svdad.createModel(self)
     
     
-<<<<<<< HEAD
     def leave_pair_out(self, pairs_start_inds, pairs_end_inds):
         """Computes leave-pair-out predictions for a trained RankRLS.
         
@@ -174,7 +173,7 @@
         Notes
         -----
     
-        Computes the leave-pair-out cross-validation predicitons, where each (i,j) pair with
+        Computes the leave-pair-out cross-validation predictions, where each (i,j) pair with
         i= pair_start_inds[k] and j = pairs_end_inds[k] is left out in turn.
         
         When estimating area under ROC curve with leave-pair-out, one should leave out all
@@ -248,10 +247,6 @@
     
     def leave_pair_out_python(self, pairs_start_inds, pairs_end_inds, oind=0):
         """Computes leave-pair-out predictions for a trained RankRLS.
-=======
-    def leave_pair_out(self, pairs_start_inds, pairs_end_inds, oind=0):
-        """Computes leave-pair-out predictions for a trained RankRLS
->>>>>>> d575db82
         
         Parameters
         ----------
