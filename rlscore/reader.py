from scipy import sparse
from numpy import float64, loadtxt
import numpy as np
from cPickle import load as cPickleload
<<<<<<< HEAD
import cPickle


def composite_to_rpool(rpool, fname, reader, varnames):
    """Loads composite data from input file to resource pool.
    
    Parameters
    ----------
    
    rpool : dictionary
        resource pool where result is stored
    
    fname : string
        input file name
    
    reader : function
        a function that takes as argument fname and
        returns the content of the file as a dictionary
        of key:object - pairs.
        
    varnames : iterable
        names for the variables to be added
    """
    data = reader(fname)
    for k, d in zip(varnames, data):
        if d != None:
            rpool[k] = d

=======
>>>>>>> 4cf931d8

def read_folds(fname):
    """ Reads a list of fold index lists.
    
    Format: let the training set indices range from 0... n_samples-1. Each line
    in a fold file should contain a subset of these indices corresponding to a
    single fold. For example, let n_samples = 11, then:
    
    0 3 4 8
    1 5 9 10
    2 6 7
    
    would correspond to a fold-file with three folds, with first and second fold
    containing 4, and last one 3 instances. The reader would return the list
    
    [[0,3,4,8],[1,5,9,10],[2,6,7]]
    
    Parameters
    ----------
    fname : string
        input file name
        
    Returns
    -------
    folds : a list of lists, each containing the indices corresponding to a single fold
    """
    f = open(fname)
    folds = []
    for i, line in enumerate(f):
        #We allow comments starting with #
        cstart = line.find("#")
        if cstart != -1:
            line = line[:cstart]
        fold = []
        foldset = set([])
        line = line.strip().split()
        for x in line:
            try:
                index = int(x)
            except ValueError:
                raise Exception("Error when reading in fold file: malformed index on line %d in the fold file: %s" % (i + 1, x))
            if index < 0:
                raise Exception("Error when reading in fold file: negative index on line %d in the fold file: %d" % (i + 1, index))
            if index in foldset:
                raise Exception("Error when reading in fold file: duplicate index on line %d in the fold file: %d" % (i + 1, index + 1))
            fold.append(index)
            foldset.add(index)
        folds.append(fold)
    f.close()
    return folds



def read_sparse(fname):
    """Reads in a sparse n x m matrix from a file with n rows.
    
    Format is of the type 0:1.5 3:4.2 7:1.1 ...
    with each line containing index:value pairs with indices
    ranging from 0...n_features-1, and only indices with non-zero values
    being present in the file.
    
    Parameters
    ----------
    fname : string
        input file name
        
    Returns
    -------
    X: sparse matrix (csr)
    """
    #each row represents an instance, each column a feature
    f = open(fname)
    rows = []
    columns = []
    values = []
    linecounter = 0
    feaspace_dim = 0
    for line in f:
        linecounter += 1
        #Empty lines and commented lines are passed over
        if len(line.strip()) == 0 or line[0] == '#':
            print "Warning: no inputs on line %d" % linecounter
            continue
        line = line.split("#",1)
        attributes = line[0].split()
        previous = -1
        #Attributes indices must be positive integers in an ascending order,
        #and the values must be real numbers.
        for att_val in attributes:
            if len(att_val.split(":")) != 2:
                raise Exception("Error when reading in feature file: feature:value pair %s on line %d is not well-formed\n" % (att_val, linecounter))
            index, value = att_val.split(":")
            try:
                index = int(index)
                value = float(value)
                if value != 0.:
                    columns.append(index)
                    rows.append(linecounter-1)
                    values.append(value)
            except ValueError:
                raise Exception("Error when reading in feature file: feature:value pair %s on line %d is not well-formed\n" % (att_val, linecounter))
            if not index > previous:
                raise Exception("Error when reading in feature file: line %d features must be in ascending order\n" % (linecounter))
            previous = index
            if index+1 > feaspace_dim:
                feaspace_dim = index+1
    #That's all folks
    row_size = linecounter
    col_size = feaspace_dim
    X = sparse.coo_matrix((values,(rows,columns)),(row_size, col_size), dtype=float64)
    X = X.tocsr()
    f.close()
    return X


def read_svmlight(fname):
    """ Loads examples from an SVM-light format data file. The
    file contains attributes, one label per example and optionally qids.
    
    Parameters
    ----------
    fname : string
        input file name
        
    Returns
    -------
    tuple : ['spmatrix': X, 'matrix':Y, 'qids':Q]
    
    X : sparse csc_matrix, shape = [n_samples, n_features]
    Y : ndarray, shape = [n_samples, n_labels]
    Q : list of n_queries index lists
    """
    f = open(fname)
    #some interesting statistics are calculated
    labelcount = None
    linecounter = 0
    feaspace_dim = 0
    #Features, labels, comments and possibly qids are later returned to caller
    #The indexing, with respect to the instances, is the same in all the lists.
    qids = None
     
    rows = []
    columns = []
    values = []
    
    all_outputs = []
    
    #Each line in the source represents an instance
    for linenumber, line in enumerate(f):
        if line[0] == "#" or line.strip() == "":
            continue
        linecounter += 1
        line = line.split('#')
        line = line[0].split()
        labels = line.pop(0)
        if line[0].startswith("qid:"):
            qid = line.pop(0)[4:]
            if qids == None:
                if linecounter > 1:
                    raise Exception("Error when reading in SVMLight file: Line %d has a qid, previous lines did not have qids defined" % (linenumber))   
                else:
                    qids = [qid]
            else:
                qids.append(qid)
        else:
            if qids != None:
                raise Exception("Error when reading in SVMLight file: Line %d has no qid, previous lines had qids defined" % (linenumber))
        attributes = line
        #Multiple labels are allowed, but each instance must have the
        #same amount of them. Labels must be real numbers.
        labels = labels.split("|")
        if labelcount == None:
            labelcount = len(labels)
        #Check that the number of labels is the same for all instances
        #and that the labels are real valued numbers.
        else:
            if labelcount != len(labels):
                raise Exception("Error when reading in SVMLight file: Number of labels assigned to instances differs.\n First instance had %d labels whereas instance on line %d has %d labels\n" % (labelcount, linenumber, len(labels)))
        label_list = []
        #We check that the labels are real numbers and gather them
        for label in labels:
            try:
                label = float(label)
                label_list.append(label)
            except ValueError:
                raise Exception("Error when reading in SVMLight file: label %s on line %d not a real number\n" % (label, linenumber))
        all_outputs.append(label_list)
        previous = 0
        #Attributes indices must be positive integers in an ascending order,
        #and the values must be real numbers.
        for att_val in attributes:
            if len(att_val.split(":")) != 2:
                raise Exception("Error when reading in SVMLight file: feature:value pair %s on line %d is not well-formed\n" % (att_val, linenumber))
            index, value = att_val.split(":")
            try:
                index = int(index)
                value = float(value)
                if value != 0.:
                    #rows.append(index-1)
                    rows.append(linecounter-1)
                    #columns.append(linecounter-1)
                    columns.append(index-1)
                    values.append(value)
            except ValueError:
                raise Exception("Error when reading in SVMLight file: feature:value pair %s on line %d is not well-formed\n" % (att_val, linecounter))
            if not index > previous:
                raise Exception("Error when reading in SVMLight file: line %d features must be in ascending order\n" % (linecounter))
            previous = index
            if index > feaspace_dim:
                feaspace_dim = index
    #X = sparse.coo_matrix((values,(rows,columns)),(feaspace_dim, linecounter), dtype=float64)
    X = sparse.coo_matrix((values,(rows,columns)),(linecounter, feaspace_dim), dtype=float64)
    X = X.tocsr()
    Y = np.array(all_outputs)
    if not qids == None:
        Q = mapQids(qids)
    else:
        Q = None
    f.close()
    #return {"spmatrix":X, "matrix":Y, "qids":Q}
    return X, Y, Q


<<<<<<< HEAD
def read_pickle(fname):
    """ Loads a pickled python object.
=======
def read_preferences(fname):
    """Reads a pairwise preferences file, used typically with ranking
>>>>>>> 4cf931d8
    
    Parameters
    ----------
    fname : string
        input file name
        
    Returns
    -------
<<<<<<< HEAD
    data : python object
    """
    f = open(fname, 'rb')
    data = cPickle.load(f)
    f.close()
=======
    data : n x 2 -dimensional numpy array containing pairwise preferences one pair per row, i.e. the data point corresponding to the first index is preferred over the data point corresponding to the second index. 
    """
    data = np.loadtxt(fname)
    if data.shape[1] != 2:
        raise Exception("Error in the pairwise preferences file: the text file is supposed to contain pairwise preferences one pair per row, i.e. the data point corresponding to the first index is preferred over the data point corresponding to the second index.\n")
>>>>>>> 4cf931d8
    return data


def read_qids(fname):
    """Reads the query id file, used typically with ranking
    
    Parameters
    ----------
    fname : string
        input file name
        
    Returns
    -------
    Q : list of n_queries index lists
    """
    f = open(fname)
    qids = []
    for line in f:
        qid = line.strip()
        qids.append(qid)
    #Check that at least some queries contain more than one example
    if len(qids) == len(set(qids)):
        raise Exception("Error in the qid file: all the supplied queries consist only of a single example\n")
    f.close()
    Q = mapQids(qids)
    return Q

def mapQids(qids):
    q_partition = []
    prev = qids[0]
    query = [0]
    for i in range(1,len(qids)):
        if qids[i] == prev:
            query.append(i)
        else:
            q_partition.append(query)
            prev = qids[i]
            query = [i]
    q_partition.append(query)
    return q_partition


def loadtxtint(fname):
    return loadtxt(fname, dtype=int)

DEFAULT_READERS = {
                   "spmatrix": read_sparse,
                   "matrix": loadtxt,#read_dense,dtype=<type 'float'>
                   "qids": read_qids,
                   "preferences": loadtxt,#read_preferences,
                   "index_partition":read_folds, 
                   'model': read_pickle,
                   'basis_vectors_variable_type': loadtxtint,#read_bvectors,
                   'data_set': read_svmlight,
                   }
<|MERGE_RESOLUTION|>--- conflicted
+++ resolved
@@ -2,37 +2,6 @@
 from numpy import float64, loadtxt
 import numpy as np
 from cPickle import load as cPickleload
-<<<<<<< HEAD
-import cPickle
-
-
-def composite_to_rpool(rpool, fname, reader, varnames):
-    """Loads composite data from input file to resource pool.
-    
-    Parameters
-    ----------
-    
-    rpool : dictionary
-        resource pool where result is stored
-    
-    fname : string
-        input file name
-    
-    reader : function
-        a function that takes as argument fname and
-        returns the content of the file as a dictionary
-        of key:object - pairs.
-        
-    varnames : iterable
-        names for the variables to be added
-    """
-    data = reader(fname)
-    for k, d in zip(varnames, data):
-        if d != None:
-            rpool[k] = d
-
-=======
->>>>>>> 4cf931d8
 
 def read_folds(fname):
     """ Reads a list of fold index lists.
@@ -256,34 +225,21 @@
     return X, Y, Q
 
 
-<<<<<<< HEAD
-def read_pickle(fname):
-    """ Loads a pickled python object.
-=======
 def read_preferences(fname):
     """Reads a pairwise preferences file, used typically with ranking
->>>>>>> 4cf931d8
-    
-    Parameters
-    ----------
-    fname : string
-        input file name
-        
-    Returns
-    -------
-<<<<<<< HEAD
-    data : python object
-    """
-    f = open(fname, 'rb')
-    data = cPickle.load(f)
-    f.close()
-=======
+    
+    Parameters
+    ----------
+    fname : string
+        input file name
+        
+    Returns
+    -------
     data : n x 2 -dimensional numpy array containing pairwise preferences one pair per row, i.e. the data point corresponding to the first index is preferred over the data point corresponding to the second index. 
     """
     data = np.loadtxt(fname)
     if data.shape[1] != 2:
         raise Exception("Error in the pairwise preferences file: the text file is supposed to contain pairwise preferences one pair per row, i.e. the data point corresponding to the first index is preferred over the data point corresponding to the second index.\n")
->>>>>>> 4cf931d8
     return data
 
 
@@ -335,7 +291,7 @@
                    "qids": read_qids,
                    "preferences": loadtxt,#read_preferences,
                    "index_partition":read_folds, 
-                   'model': read_pickle,
+                   'model': cPickleload,#read_pickle,
                    'basis_vectors_variable_type': loadtxtint,#read_bvectors,
                    'data_set': read_svmlight,
                    }
